--- conflicted
+++ resolved
@@ -67,9 +67,6 @@
 import com.jcraft.jsch.Session;
 import org.apache.log4j.Logger;
 
-<<<<<<< HEAD
-import static com.google.common.base.Throwables.getStackTraceAsString;
-=======
 import java.io.ByteArrayInputStream;
 import java.io.ByteArrayOutputStream;
 import java.io.IOException;
@@ -79,7 +76,7 @@
 import java.util.List;
 import java.util.Properties;
 import java.util.concurrent.*;
->>>>>>> ce0d94e4
+import static com.google.common.base.Throwables.getStackTraceAsString;
 
 
 /**
@@ -248,12 +245,7 @@
             session.setConfig(this.sshOptions);
             session.connect(shorterTimeout);
         } catch (JSchException e) {
-<<<<<<< HEAD
-            super.declareDeployingNodeLost(pnURL,
-                    "unable to " + msg + "\n" + getStackTraceAsString(e));
-=======
             multipleDeclareDeployingNodeLost(depNodeURLs, "unable to " + msg + "\n" + Formatter.stackTraceToString(e));
->>>>>>> ce0d94e4
             throw new RMException("unable to " + msg, e);
         }
 
@@ -269,12 +261,7 @@
                 channel.setErrStream(baos);
                 channel.connect();
             } catch (JSchException e) {
-<<<<<<< HEAD
-                super.declareDeployingNodeLost(pnURL,
-                        "unable to " + msg + "\n" + getStackTraceAsString(e));
-=======
                 multipleDeclareDeployingNodeLost(depNodeURLs, "unable to " + msg + "\n" + Formatter.stackTraceToString(e));
->>>>>>> ce0d94e4
                 throw new RMException("unable to " + msg, e);
             }
             final ChannelExec chan = channel;
