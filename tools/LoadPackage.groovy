--- conflicted
+++ resolved
@@ -286,42 +286,11 @@
 
             // BUCKET SECTION /////////////////////////////
 
-<<<<<<< HEAD
-            // Create a bucket if needed -------------
-            def bucket_name = null
-            if (bucket_found) {
-                bucket_name = bucket_found.name
-            } else {
-                // POST QUERY
-                def create_bucket_query = this.CATALOG_URL + "/buckets?name=" + bucket + "&owner=" + this.BUCKET_OWNER
-                def post = new org.apache.http.client.methods.HttpPost(create_bucket_query)
-                post.addHeader("Accept", "application/json")
-                post.addHeader("Content-Type", "application/json")
-                post.addHeader("sessionId", sessionId)
-
-                response = org.apache.http.impl.client.HttpClientBuilder.create().build().execute(post)
-                def bis = new BufferedInputStream(response.getEntity().getContent())
-                def result = org.apache.commons.io.IOUtils.toString(bis, "UTF-8")
-                bucket_name = slurper.parseText(result.toString()).get("name")
-                bis.close();
-                writeToOutput(" " + bucket + " created!")
-            }
-=======
             def bucket_id = createBucketIfNotExist(bucket)
->>>>>>> 0d06e4bc
 
             // OBJECTS SECTION /////////////////////////////
 
             // GET QUERY
-<<<<<<< HEAD
-            def list_bucket_resources_rest_query = this.CATALOG_URL + "/buckets/" + bucket_name + "/resources"
-            response = new URL(list_bucket_resources_rest_query).getText(requestProperties: [sessionId: sessionId])
-            ArrayList bucket_resources_list = slurper.parseText(response.toString())
-
-            catalog_map.get("objects").each { object ->
-                //push object in the catalog
-                File object_file = pushObject(object, package_dir,bucket_resources_list, bucket_name)
-=======
             def list_bucket_resources_rest_query = this.CATALOG_URL + "/buckets/" + bucket_id + "/resources"
             def response = new URL(list_bucket_resources_rest_query).getText(requestProperties: [sessionId: this.sessionId])
             def bucket_resources_list = slurper.parseText(response.toString())
@@ -329,7 +298,6 @@
             catalog_map.get("objects").each { object ->
                 //push object in the catalog
                 def object_file = pushObject(object, package_dir,bucket_resources_list, bucket_id)
->>>>>>> 0d06e4bc
 
                 // Expose the workflow/object as a studio template
                 populateTemplateDir(object, object_file.absolutePath)
