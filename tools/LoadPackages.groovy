import java.nio.file.Files
import java.nio.file.Paths
import java.util.zip.ZipFile
import org.apache.log4j.Logger

class LoadPackages {

    private final String SCRIPT_NAME = "LoadPackages.groovy"

    private final String LOAD_PACKAGE_SCRIPT_NAME = "LoadPackage.groovy"


    private final String SCHEDULER_HOME
    private final String EXAMPLES_ZIP_PATH
    private final String EXAMPLES_DIR_PATH
    private final String TOOLS_DIR
    private final GroovyObject package_loader

    private logger = Logger.getLogger("org.ow2.proactive.scheduler")


    LoadPackages(binding) {

        // Bindings
        this.SCHEDULER_HOME = binding.variables.get("pa.scheduler.home")

        // User variables
        this.EXAMPLES_ZIP_PATH = new File(this.SCHEDULER_HOME, "samples/proactive-examples.zip").absolutePath
        this.TOOLS_DIR = new File(this.SCHEDULER_HOME, "tools")

        // Deduced variables
        this.EXAMPLES_DIR_PATH = this.EXAMPLES_ZIP_PATH.substring(0, this.EXAMPLES_ZIP_PATH.lastIndexOf("."))

        // Create a new instance of the package loader
        File load_package_script = new File(this.TOOLS_DIR, this.LOAD_PACKAGE_SCRIPT_NAME)
        if (load_package_script.exists()) {
            GroovyClassLoader gcl = new GroovyClassLoader()
            Class loadPackageClass = gcl.parseClass(load_package_script)
            this.package_loader = (GroovyObject) loadPackageClass.newInstance(binding)
        } else {
            return
        }
    }


    void unzipFile(src, dest) {
        def zipFile = new ZipFile(src)
        zipFile.entries().each { it ->
            def path = Paths.get(dest + "/" + it.name)
            if (it.directory) {
                Files.createDirectories(path)
            } else {
                def parentDir = path.getParent()
                if (!Files.exists(parentDir)) {
                    Files.createDirectories(parentDir)
                }
                Files.copy(zipFile.getInputStream(it), path)
            }
        }
    }

    void writeToOutput(output) {
        logger.info("[" + this.SCRIPT_NAME + "] " + output)
    }


    def run() {
        writeToOutput(" Automatic deployment of proactive packages ...")

        writeToOutput(" Variables : ")
        writeToOutput(" EXAMPLES_ZIP_PATH " + this.EXAMPLES_ZIP_PATH)
        writeToOutput(" EXAMPLES_DIR_PATH " + this.EXAMPLES_DIR_PATH)

        writeToOutput(" Actions : ")

        // If the unzipped dir already exists, stop the script execution
        def examples_dir = new File(this.EXAMPLES_DIR_PATH)
        if (examples_dir.exists()) {
            writeToOutput(this.EXAMPLES_DIR_PATH + " already exists, delete it to redeploy packages.")
            writeToOutput("Terminated.")
            return
        }

        // Unzip the examples
        def examples_zip = new File(this.EXAMPLES_ZIP_PATH)
        if (!examples_zip.exists()) {
            writeToOutput(this.EXAMPLES_ZIP_PATH + " not found!")
            return

        }
        unzipFile(examples_zip, this.EXAMPLES_DIR_PATH)
        writeToOutput(this.EXAMPLES_ZIP_PATH + " extracted!")

<<<<<<< HEAD
        // For each package dir
=======
        // Connect to the scheduler
        package_loader.loginAdminUserCredToSchedulerAndGetSessionId()

        // Create buckets following the ordered bucket list
        new File(examples_dir, "ordered_bucket_list").text.split(",").each { bucket ->
            package_loader.createBucketIfNotExist(bucket)
        }

        // Load each package
>>>>>>> 0d06e4bc
        examples_dir.eachDir { package_dir ->
            package_loader.run(package_dir)
        }

        writeToOutput(" ... proactive packages deployed!")
        writeToOutput(" Terminated.")
    }
}

try {
    new LoadPackages(this.binding).run()
} catch (Exception e) {
    throw new Exception("Failed to load examples into the catalog." + e.getMessage())
}<|MERGE_RESOLUTION|>--- conflicted
+++ resolved
@@ -91,9 +91,6 @@
         unzipFile(examples_zip, this.EXAMPLES_DIR_PATH)
         writeToOutput(this.EXAMPLES_ZIP_PATH + " extracted!")
 
-<<<<<<< HEAD
-        // For each package dir
-=======
         // Connect to the scheduler
         package_loader.loginAdminUserCredToSchedulerAndGetSessionId()
 
@@ -103,11 +100,11 @@
         }
 
         // Load each package
->>>>>>> 0d06e4bc
         examples_dir.eachDir { package_dir ->
             package_loader.run(package_dir)
         }
 
+        }
         writeToOutput(" ... proactive packages deployed!")
         writeToOutput(" Terminated.")
     }
