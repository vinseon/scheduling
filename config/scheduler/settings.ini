# INFORMATION : each file path must be absolute, OR relative to the Scheduler_Home path
#-------------------------------------------------------
#-------------   SCHEDULER PROPERTIES   ----------------
#-------------------------------------------------------

# Scheduler home directory (this default value should be proper in most cases)
pa.scheduler.home=.

# Scheduler rest url. If not defined, it is set automatically when starting the server.
# When the server has a public endpoint, different from the hostname available on the machine, this property should be used to correctly set the url
#pa.scheduler.rest.url=

# Timeout for the scheduling loop (in millisecond)
pa.scheduler.core.timeout=100

# Auto-reconnection to the Resource Manager default reconnection attempt every 10 seconds for 1 hour
pa.scheduler.core.rmconnection.autoconnect = true
pa.scheduler.core.rmconnection.timespan = 10000
pa.scheduler.core.rmconnection.attempts = 360

# Number of threads used to execute client requests
# (e.g. change Job priority, kill Job, etc.)
pa.scheduler.core.clientpoolnbthreads=5

# Number of threads used to execute internal scheduling operations
# (handle task termination, restart task, etc.)
pa.scheduler.core.internalpoolnbthreads=5

# Number of threads used to ping tasks regularly to get its progress and detect node failures
pa.scheduler.core.taskpingerpoolnbthreads=10

# Number of threads used to delay operations which are NOT related to housekeeping
# (e.g. scheduler shutdown, handle task restart on error, etc.)
pa.scheduler.core.scheduledpoolnbthreads=2

# Number of threads used to handle scheduled operations with the housekeeping feature
pa.scheduler.core.housekeeping.scheduledpoolnbthreads=5

# Check for failed node frequency in second
pa.scheduler.core.nodepingfrequency=20

# The scheduler will decide to restart a task, after a given tolerated number of failed attempts.
# A value of zero means that the scheduler will restart a task after the first failure.
pa.scheduler.core.node.ping.attempts=1

# Scheduler default policy full name
pa.scheduler.policy=org.ow2.proactive.scheduler.policy.ExtendedSchedulerPolicy

# Defines the maximum number of tasks to be scheduled in each scheduling loop.
pa.scheduler.policy.nbtaskperloop=10

# Name of the JMX MBean for the scheduler
pa.scheduler.core.jmx.connectorname=JMXSchedulerAgent

# Port of the JMX service for the Scheduler.
pa.scheduler.core.jmx.port=5822

# Accounting refresh rate from the database in seconds
pa.scheduler.account.refreshrate=180

# RRD data base with statistic history
pa.scheduler.jmx.rrd.name=data/scheduler_statistics.rrd

# RRD data base step in seconds
pa.scheduler.jmx.rrd.step=4

# User session time. User is automatically disconnect after this time if no request is made to the scheduler. 8 hours by default.
# negative number indicates that session is infinite (value specified in second)
pa.scheduler.core.usersessiontime=28800

# Timeout for the start task action. Time during which the scheduling could be waiting (in millis)
# this value relies on the system and network capacity
pa.scheduler.core.starttask.timeout=5000

# Maximum number of threads used for the start task action. This property define the number of blocking resources
# until the scheduling loop will block as well.
# As it is related to the number of nodes, this property also define the number of threads used to terminate taskLauncher
pa.scheduler.core.starttask.threadnumber=5

# Maximum number of threads used to send events to clients. This property defines the number of clients
# than can block at the same time. If this number is reached, every clients won't receive events until
# a thread unlock.
pa.scheduler.core.listener.threadnumber=5

#-------------------------------------------------------
#----------------   JOBS PROPERTIES   ------------------
#-------------------------------------------------------

# Remove job delay (in seconds). (The time between getting back its result and removing it from the scheduler)
# Set this time to 0 if you don't want the job to be removed.
pa.scheduler.core.removejobdelay=0

# Automatic remove job delay (in seconds). (The time between the termination of the job and removing it from the scheduler)
# Set this time to 0 if you don't want the job to be removed automatically.
pa.scheduler.core.automaticremovejobdelay=0

# Remove job in database when removing it from the scheduler.
# This housekeeping feature can be replaced by a stored procedure
# that runs at the desired period of time (e.g. non-business hours)
# Such an example is available in samples/scripts/database/postgres/
pa.scheduler.job.removeFromDataBase=true

# This cron expression determines the housekeeping call frequency.
# Default value is 10 minutes: this will invoke the housekeeping mechanism
# to remove every jobs which are set to be removed and has their scheduled time for removal reached.
<<<<<<< HEAD
pa.scheduler.core.automaticremovejobexpression=*/10 * * * *
=======
pa.scheduler.core.automaticremovejobcronexpression=*/10 * * * *
>>>>>>> 6fb706d4

# Specific character encoding when parsing the job xml file
pa.file.encoding=UTF-8

#-------------------------------------------------------
#---------------   TASKS PROPERTIES   ------------------
#-------------------------------------------------------
# Initial time to wait before the re-execution of a task. (in millisecond)
pa.scheduler.task.initialwaitingtime=1000

# Maximum number of execution for a task in case of failure (node down)
pa.scheduler.task.numberofexecutiononfailure=2

# If true tasks are ran in a forked JVM, if false they are ran in the node's JVM
pa.scheduler.task.fork=true

# If true tasks are always ran in RunAsMe mode (impersonation). This automatically implies pa.scheduler.task.fork=true (other setting is ignored)
pa.scheduler.task.runasme=false

# Maximum number of tasks in a tasks page
pa.scheduler.tasks.page.size=100

# if the following property is set to a non-empty value, the scheduler will be able to execute only forkenvironment or clean scripts contained
# in the provided directory. All other scripts will be rejected.
pa.scheduler.script.authorized.dir=

# The pa.scheduler.script.authorized.dir is browsed every refreshperiod time to load authorized scripts.
pa.scheduler.script.authorized.dir.refreshperiod=60000

#-------------------------------------------------------
#-------------   DATASPACES PROPERTIES   ---------------
#-------------------------------------------------------

# Default INPUT space URL. The default INPUT space is used inside each job that does not define an INPUT space.
# Normally, the scheduler will start a FileSystemServer on a default location based on the TEMP directory.
# If the following property is specified, this FileSystemServer will be not be started and instead the provided dataspace
# url will be used
#pa.scheduler.dataspace.defaultinput.url=

# The following property can be used in two ways.
# 1) If a "pa.scheduler.dataspace.defaultinput.url" is provided, the defaultinput.path property
#   tells the scheduler where the actual file system is (provided that he has access to it). If the scheduler does not have
#   access to the file system where this dataspace is located then this property must not be set.
#       - On windows, use double backslash in the path, i.e. c:\\users\\...
#       - you can provide a list of urls separated by spaces , i.e. : http://myserver/myspace file:/path/to/myspace
#       - if one url contain spaces, wrap all urls in the list between deouble quotes :
#               "http://myserver/myspace"  "file:/path/to/my space"
# 2) If a "pa.scheduler.dataspace.defaultinput.url" is not provided, the defaultinput.path property will tell the scheduler
#   to start a FileSystemServer on the provided defaultinput.path instead of its default location

### the default location is SCHEDULER_HOME/data/defaultinput
#pa.scheduler.dataspace.defaultinput.localpath=

# Host name from which the localpath is accessible, it must be provided if the localpath property is provided
#pa.scheduler.dataspace.defaultinput.hostname=

# The same for the OUPUT (see above explanations in the INPUT SPACE section)
# (concerning the syntax, see above explanations in the INPUT SPACE section)
#pa.scheduler.dataspace.defaultoutput.url=
### the default location is SCHEDULER_HOME/data/defaultoutput
#pa.scheduler.dataspace.defaultoutput.localpath=
#pa.scheduler.dataspace.defaultoutput.hostname=

# The same for the GLOBAL space. The GLOBAL space is shared between each users and each jobs.
# (concerning the syntax, see above explanations in the INPUT SPACE section)
#pa.scheduler.dataspace.defaultglobal.url=
### the default location is SCHEDULER_HOME/data/defaultglobal
#pa.scheduler.dataspace.defaultglobal.localpath=
#pa.scheduler.dataspace.defaultglobal.hostname

# The same for the USER spaces. A USER space is a per-user global space. An individual space will be created for each user in subdirectories of the defaultuser.localpath.
# Only one file server will be created (if not provided)
# (concerning the syntax, see above explanations in the INPUT SPACE section)
#pa.scheduler.dataspace.defaultuser.url=
### the default location is SCHEDULER_HOME/data/defaultuser
#pa.scheduler.dataspace.defaultuser.localpath=
#pa.scheduler.dataspace.defaultuser.hostname=

#-------------------------------------------------------
#----------------   LOGS PROPERTIES   ------------------
#-------------------------------------------------------
# Logs forwarding method
# Possible methods are :
# Simple socket : org.ow2.proactive.scheduler.common.util.logforwarder.providers.SocketBasedForwardingProvider
# SSHTunneled socket : org.ow2.proactive.scheduler.common.util.logforwarder.providers.SocketWithSSHTunnelBasedForwardingProvider
# ProActive communication : org.ow2.proactive.scheduler.common.util.logforwarder.providers.ProActiveBasedForwardingProvider
#
# set this property to empty string to disable log forwarding alltogether
pa.scheduler.logs.provider=org.ow2.proactive.scheduler.common.util.logforwarder.providers.ProActiveBasedForwardingProvider

# Location of server job and task logs (comment to disable job logging to separate files).
# Can be an absolute path or a path relative to the scheduler home.
# If you are interested in disabling all outputs to 'logs/jobs' you must
# also have a look at the property 'pa.rm.logs.selection.location' in 'PROACTIVE_HOME/config/rm/settings.ini'
# Please note that disabling job logging will prevent Jobs and Tasks Server logs to be retrieved
# from the REST API and thus the Scheduler portal.
pa.scheduler.job.logs.location=logs/jobs/

# Size limit for job and task logs in bytes
pa.scheduler.job.logs.max.size=10000

# Format pattern for the task output logs
pa.scheduler.job.task.output.logs.pattern=[%X{job.id}t%X{task.id}@%X{host};%d{HH:mm:ss}] %m %n

# The following parameters are to monitor the DB tables size for debugging purpose.
# This feature is disabled by default. The following log setting (in the config/log folder)
# need to be uncommented to enable the polling:
# log4j.logger.org.ow2.proactive.scheduler.core.helpers.TableSizeMonitorRunner
# Each polling will print the following information into the logs:
# - JobData (All)
# - JobData (Finished)
# - JobContent
# - TaskData (All)
# - TaskData (Finished)
# - SelectorData
# - EnvironmentModifierData
# - ScriptData
# - SelectionScriptData
# - TaskDataVariable
# - TaskResultData
# - ThirdPartyCredentialData

# Modify the polling frequency for the tables size. The default value is 1 minute.
pa.scheduler.db.size.monitoring.freq=* * * * *

#-------------------------------------------------------
#-----------   AUTHENTICATION PROPERTIES   -------------
#-------------------------------------------------------

# Path to the Jaas configuration file which defines what modules are available for internal authentication
pa.scheduler.auth.jaas.path=config/authentication/jaas.config

# Path to the private key file which is used to encrypt credentials for authentication
pa.scheduler.auth.privkey.path=config/authentication/keys/priv.key

# Path to the public key file which is used to encrypt credentials for authentication
pa.scheduler.auth.pubkey.path=config/authentication/keys/pub.key

# LDAP Authentication configuration file path, used to set LDAP configuration properties
# If this file path is relative, the path is evaluated from the Scheduler dir (ie application's root dir)
# with the variable defined below : pa.scheduler.home.
# else, (if the path is absolute) it is directly interpreted
pa.scheduler.ldap.config.path=config/authentication/ldap.cfg

# Login file name for file authentication method
# If this file path is relative, the path is evaluated from the Scheduler dir (ie application's root dir)
# with the variable defined below : pa.scheduler.home.
# else, the path is absolute, so the path is directly interpreted
pa.scheduler.core.defaultloginfilename=config/authentication/login.cfg

# Group file name for file authentication method
# If this file path is relative, the path is evaluated from the Scheduler dir (ie application's root dir)
# with the variable defined below : pa.scheduler.home.
# else, the path is absolute, so the path is directly interpreted
pa.scheduler.core.defaultgroupfilename=config/authentication/group.cfg

# Property that define the method that have to be used for logging users to the Scheduler
# It can be one of the following values:
#	- "SchedulerFileLoginMethod" to use file login and group management
#	- "SchedulerLDAPLoginMethod" to use LDAP login management
#	- "SchedulerPAMLoginMethod" to use PAM login management
pa.scheduler.core.authentication.loginMethod=SchedulerFileLoginMethod

#-------------------------------------------------------
#------------------   RM PROPERTIES   ------------------
#-------------------------------------------------------
# Path to the Scheduler credentials file for RM authentication
pa.scheduler.resourcemanager.authentication.credentials=config/authentication/scheduler.cred

# Use single or multiple connection to RM :
# (If true)  the scheduler user will do the requests to rm
# (If false) each Scheduler users have their own connection to RM using their scheduling credentials
pa.scheduler.resourcemanager.authentication.single=true

# Set a timeout for initial connection to the RM connection (in ms)
pa.scheduler.resourcemanager.connection.timeout=120000

#-------------------------------------------------------
#--------------   HIBERNATE PROPERTIES   ---------------
#-------------------------------------------------------
# Hibernate configuration file (relative to home directory)
pa.scheduler.db.hibernate.configuration=config/scheduler/database.properties

# Drop database before creating a new one
# If this value is true, the database will be dropped and then re-created
# If this value is false, database will be updated from the existing one.
pa.scheduler.db.hibernate.dropdb=false

# This property is used to limit number of finished jobs loaded from the database
# at scheduler startup. For example setting this property to '10d' means that
# scheduler should load only finished jobs which were submitted during last
# 10 days. In the period expression it is also possible to use symbols 'h' (hours)
# and 'm' (minutes).
# If property isn't set then all finished jobs are loaded.
pa.scheduler.db.load.job.period=

# Defines the maximum number of times a transaction that fails and rollbacks
# will be retried. Each retry is performed after a given amount of time.
# The default value is 1 and any value below 1 is replaced by the default value.
pa.scheduler.db.transactions.maximum.retries=5

# Initial delay to wait in ms before the first retry in case of a transaction
# failure. This delay is multiplied by `pa.scheduler.db.transactions.damping.factor`
# after each retry.
pa.scheduler.db.transactions.sleep.delay=1000

# Defines the factor by which the sleep delay is multiplied after each retry.
pa.scheduler.db.transactions.damping.factor=2

# Batch size to load Jobs from database when scheduler is restarted
pa.scheduler.db.recovery.load.jobs.batch_size=100

#-------------------------------------------------------
#----------  EMAIL NOTIFICATION PROPERTIES  ------------
#-------------------------------------------------------

# Change emailnotification.properties file to set up the From address for notifications
# and its smtp servers etc.
pa.scheduler.notification.email.configuration=config/scheduler/emailnotification.properties

# Set to true to enable email notifications about finished jobs. Emails
# are sent to the address specified in the generic information of a
# job with the key EMAIL; example:
#    <genericInformation>
#        <info name="EMAIL" value="user@example.com"/>
#    </genericInformation>
pa.scheduler.notifications.email.enabled=false
# From address for notifications emails (set it to a valid address if
# you would like email notifications to work)
pa.scheduler.notifications.email.from=example@username.com<|MERGE_RESOLUTION|>--- conflicted
+++ resolved
@@ -103,11 +103,7 @@
 # This cron expression determines the housekeeping call frequency.
 # Default value is 10 minutes: this will invoke the housekeeping mechanism
 # to remove every jobs which are set to be removed and has their scheduled time for removal reached.
-<<<<<<< HEAD
-pa.scheduler.core.automaticremovejobexpression=*/10 * * * *
-=======
 pa.scheduler.core.automaticremovejobcronexpression=*/10 * * * *
->>>>>>> 6fb706d4
 
 # Specific character encoding when parsing the job xml file
 pa.file.encoding=UTF-8
