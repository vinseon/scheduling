/*
 *  *
 * ProActive Parallel Suite(TM): The Java(TM) library for
 *    Parallel, Distributed, Multi-Core Computing for
 *    Enterprise Grids & Clouds
 *
 * Copyright (C) 1997-2015 INRIA/University of
 *                 Nice-Sophia Antipolis/ActiveEon
 * Contact: proactive@ow2.org or contact@activeeon.com
 *
 * This library is free software; you can redistribute it and/or
 * modify it under the terms of the GNU Affero General Public License
 * as published by the Free Software Foundation; version 3 of
 * the License.
 *
 * This library is distributed in the hope that it will be useful,
 * but WITHOUT ANY WARRANTY; without even the implied warranty of
 * MERCHANTABILITY or FITNESS FOR A PARTICULAR PURPOSE.  See the GNU
 * Affero General Public License for more details.
 *
 * You should have received a copy of the GNU Affero General Public License
 * along with this library; if not, write to the Free Software
 * Foundation, Inc., 59 Temple Place, Suite 330, Boston, MA  02111-1307
 * USA
 *
 * If needed, contact us to obtain a release under GPL Version 2 or 3
 * or a different license than the AGPL.
 *
 *  Initial developer(s):               The ProActive Team
 *                        http://proactive.inria.fr/team_members.htm
 *  Contributor(s):
 *
 *  * $$ACTIVEEON_INITIAL_DEV$$
 */
package functionaltests.utils;

import java.io.File;
import java.io.FilenameFilter;
import java.net.URISyntaxException;
import java.security.KeyException;
import java.util.ArrayList;
import java.util.List;

import javax.security.auth.login.LoginException;

import org.objectweb.proactive.core.config.CentralPAPropertyRepository;
import org.objectweb.proactive.core.util.ProActiveInet;
import org.objectweb.proactive.extensions.pnp.PNPConfig;
import org.ow2.proactive.authentication.crypto.CredData;
import org.ow2.proactive.authentication.crypto.Credentials;
import org.ow2.proactive.resourcemanager.authentication.RMAuthentication;
import org.ow2.proactive.resourcemanager.core.properties.PAResourceManagerProperties;
import org.ow2.proactive.resourcemanager.frontend.RMConnection;
import org.ow2.proactive.resourcemanager.frontend.ResourceManager;
import org.ow2.proactive.scheduler.common.SchedulerAuthenticationInterface;
import org.ow2.proactive.scheduler.common.SchedulerConnection;
import org.ow2.proactive.scheduler.core.properties.PASchedulerProperties;
import org.ow2.proactive.scheduler.task.utils.ForkerUtils;
import org.ow2.proactive.utils.CookieBasedProcessTreeKiller;
import org.ow2.proactive.utils.FileUtils;


public class TestScheduler {

    public static final int PNP_PORT = TestRM.PA_PNP_PORT;

    private static String schedulerUrl = "pnp://" + ProActiveInet.getInstance().getHostname() + ":" +
            PNP_PORT + "/";
    private static Process schedulerProcess;

    private SchedulerAuthenticationInterface schedulerAuth;
    private RMAuthentication rmAuth;

    private CookieBasedProcessTreeKiller processTreeKiller;
    private SchedulerTestConfiguration startedConfiguration = SchedulerTestConfiguration.defaultConfiguration();

    public synchronized void start(SchedulerTestConfiguration configuration) throws Exception {
        kill();
        cleanTMP();

        startedConfiguration = configuration;

        List<String> commandLine = new ArrayList<>();
        commandLine.add(System.getProperty("java.home") + File.separator + "bin" + File.separator + "java");
        commandLine.add("-Djava.security.manager");
        // commandLine.add("-agentlib:jdwp=transport=dt_socket,server=y,suspend=y,address=5005");

        String proactiveHome = CentralPAPropertyRepository.PA_HOME.getValue();
        if (!CentralPAPropertyRepository.PA_HOME.isSet()) {
            proactiveHome = PAResourceManagerProperties.RM_HOME.getValueAsString();
            CentralPAPropertyRepository.PA_HOME.setValue(PAResourceManagerProperties.RM_HOME
                    .getValueAsString());
        }

        commandLine.add(CentralPAPropertyRepository.PA_HOME.getCmdLine() + proactiveHome);

        commandLine.add(CentralPAPropertyRepository.PA_COMMUNICATION_PROTOCOL.getCmdLine() + "pnp");
        commandLine.add(PNPConfig.PA_PNP_PORT.getCmdLine() + configuration.getPnpPort());

        String securityPolicy = CentralPAPropertyRepository.JAVA_SECURITY_POLICY.getValue();
        if (!CentralPAPropertyRepository.JAVA_SECURITY_POLICY.isSet()) {
            securityPolicy = PASchedulerProperties.SCHEDULER_HOME.getValueAsString() +
                    "/config/security.java.policy-server";
        }
        commandLine.add(CentralPAPropertyRepository.JAVA_SECURITY_POLICY.getCmdLine() + securityPolicy);

        String log4jConfiguration = CentralPAPropertyRepository.LOG4J.getValue();
        if (!CentralPAPropertyRepository.LOG4J.isSet()) {
            log4jConfiguration = SchedulerTHelper.class.getResource("/log4j-junit").toString();
        }
        commandLine.add(CentralPAPropertyRepository.LOG4J.getCmdLine() + log4jConfiguration);

        commandLine.add(PASchedulerProperties.SCHEDULER_HOME.getCmdLine() +
                PASchedulerProperties.SCHEDULER_HOME.getValueAsString());
        commandLine.add(PAResourceManagerProperties.RM_HOME.getCmdLine() +
                PAResourceManagerProperties.RM_HOME.getValueAsString());
<<<<<<< HEAD

        String forkMethodKeyValue = System.getProperty(ForkerUtils.FORK_METHOD_KEY);
        if (forkMethodKeyValue != null) {
            commandLine.add("-D" + ForkerUtils.FORK_METHOD_KEY + "=" +
                System.getProperty(forkMethodKeyValue));
=======
        if (System.getProperty("pas.launcher.forkas.method") != null) {
            commandLine.add("-Dpas.launcher.forkas.method=" +
                    System.getProperty("pas.launcher.forkas.method"));
>>>>>>> 2707073c
        }
        if (System.getProperty("proactive.test.runAsMe") != null) {
            commandLine.add("-Dproactive.test.runAsMe=true");
        }
        //commandLine.add("-Xrunjdwp:transport=dt_socket,server=y,suspend=y,address=8765");

        commandLine.add("-cp");
        commandLine.add(testClasspath());
        commandLine.add("-Djava.awt.headless=true"); // For Mac builds
        commandLine.add("-Djava.library.path=" + System.getProperty("java.library.path"));
        commandLine.add(CentralPAPropertyRepository.PA_TEST.getCmdLine() + "true");
        commandLine.add(SchedulerStartForFunctionalTest.class.getName());
        commandLine.add(String.valueOf(configuration.hasLocalNodes()));
        commandLine.add(configuration.getSchedulerConfigFile());
        commandLine.add(configuration.getRMConfigFile());
        String rmToConnectTo;
        if (configuration.getRMToConnectTo() != null) {
            rmToConnectTo = configuration.getRMToConnectTo();
            commandLine.add(configuration.getRMToConnectTo());
        } else {
            rmToConnectTo = schedulerUrl;
        }

        System.out.println("Starting Scheduler process: " + commandLine);

        ProcessBuilder processBuilder = new ProcessBuilder(commandLine);
        processBuilder.redirectErrorStream(true);
        processTreeKiller = CookieBasedProcessTreeKiller.createProcessChildrenKiller("TEST_SCHED",
                processBuilder.environment());
        schedulerProcess = processBuilder.start();

        InputStreamReaderThread outputReader = new InputStreamReaderThread(schedulerProcess.getInputStream(),
                "[Scheduler output]: ");
        outputReader.start();

        System.out.println("Waiting for the Scheduler using URL: " + schedulerUrl);

        rmAuth = RMConnection.waitAndJoin(rmToConnectTo, 120000);
        startLocalNodes(configuration);

        schedulerAuth = SchedulerConnection.waitAndJoin(schedulerUrl, 120000);
        System.out.println("The Scheduler is up and running");
    }

    private void startLocalNodes(
            SchedulerTestConfiguration configuration) throws KeyException, LoginException, InterruptedException {
        if (configuration.hasLocalNodes()) {
            // Waiting while all the nodes will be registered in the RM.
            // Without waiting test can finish earlier than nodes are added.
            // It leads to test execution hang up on windows due to running processes.

            Credentials creds = Credentials.createCredentials(
                    new CredData(CredData.parseLogin(TestUsers.DEMO.username), CredData
                            .parseDomain(TestUsers.DEMO.username), TestUsers.DEMO.password), rmAuth
                            .getPublicKey());
            ResourceManager rm = rmAuth.login(creds);
            while (rm.getState().getTotalAliveNodesNumber() < SchedulerStartForFunctionalTest.RM_NODE_NUMBER) {
                Thread.sleep(50);
            }
            rm.disconnect();
            System.out.println("Nodes are deployed");
        }
    }

    public void kill() throws Exception {
        if (schedulerProcess != null) {
            schedulerProcess.destroy();
            schedulerProcess.waitFor();
            processTreeKiller.kill();
            schedulerProcess = null;
        }
    }

    public static String testClasspath() {
        return System.getProperty("java.class.path");
    }

    /* convenience method to clean TMP from dataspace when executing test */
    private static void cleanTMP() {
        File tmp = new File(System.getProperty("java.io.tmpdir"));
        for (File f : tmp.listFiles(new FilenameFilter() {
            @Override
            public boolean accept(File dir, String name) {
                return name.startsWith("PA_JVM");
            }
        })) {
            FileUtils.removeDir(f);
        }
    }

    public synchronized SchedulerAuthenticationInterface getAuth() {
        return schedulerAuth;
    }

    public boolean isStartedWithSameConfiguration(SchedulerTestConfiguration configuration)
            throws URISyntaxException {
        return schedulerProcess != null && startedConfiguration.equals(configuration);
    }

    public synchronized RMAuthentication getRMAuth() {
        return rmAuth;
    }

    public String getUrl() {
        return schedulerUrl;
    }

}<|MERGE_RESOLUTION|>--- conflicted
+++ resolved
@@ -114,17 +114,11 @@
                 PASchedulerProperties.SCHEDULER_HOME.getValueAsString());
         commandLine.add(PAResourceManagerProperties.RM_HOME.getCmdLine() +
                 PAResourceManagerProperties.RM_HOME.getValueAsString());
-<<<<<<< HEAD
 
         String forkMethodKeyValue = System.getProperty(ForkerUtils.FORK_METHOD_KEY);
         if (forkMethodKeyValue != null) {
             commandLine.add("-D" + ForkerUtils.FORK_METHOD_KEY + "=" +
                 System.getProperty(forkMethodKeyValue));
-=======
-        if (System.getProperty("pas.launcher.forkas.method") != null) {
-            commandLine.add("-Dpas.launcher.forkas.method=" +
-                    System.getProperty("pas.launcher.forkas.method"));
->>>>>>> 2707073c
         }
         if (System.getProperty("proactive.test.runAsMe") != null) {
             commandLine.add("-Dproactive.test.runAsMe=true");
