--- conflicted
+++ resolved
@@ -178,28 +178,7 @@
         }
 
         if (!commandLine.hasOption("no-rest")) {
-<<<<<<< HEAD
             startJetty(rmURL, schedulerURL);
-=======
-            List<String> applicationUrls = (new JettyStarter().deployWebApplications(rmUrl,
-                                                                                     schedulerAuthenticationInterface.getHostURL()));
-            if (applicationUrls != null) {
-                for (String applicationUrl : applicationUrls) {
-                    if (applicationUrl.endsWith("/rest")) {
-                        if (!PASchedulerProperties.SCHEDULER_REST_URL.isSet()) {
-                            PASchedulerProperties.SCHEDULER_REST_URL.updateProperty(applicationUrl);
-                        }
-
-                    }
-                    if (applicationUrl.endsWith("/catalog")) {
-                        if (!PASchedulerProperties.CATALOG_REST_URL.isSet()) {
-                            PASchedulerProperties.CATALOG_REST_URL.updateProperty(applicationUrl);
-                        }
-
-                    }
-                }
-            }
->>>>>>> 90e2f069
         }
 
         addShutdownMessageHook();
@@ -215,6 +194,12 @@
                     if (!PASchedulerProperties.SCHEDULER_REST_URL.isSet()) {
                         PASchedulerProperties.SCHEDULER_REST_URL.updateProperty(applicationUrl);
                     }
+                }
+                if (applicationUrl.endsWith("/catalog")) {
+                    if (!PASchedulerProperties.CATALOG_REST_URL.isSet()) {
+                        PASchedulerProperties.CATALOG_REST_URL.updateProperty(applicationUrl);
+                    }
+
                 }
             }
         }
